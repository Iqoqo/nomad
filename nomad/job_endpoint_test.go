--- conflicted
+++ resolved
@@ -136,7 +136,6 @@
 	}
 }
 
-<<<<<<< HEAD
 func TestJobEndpoint_Register_Sentinel(t *testing.T) {
 	t.Parallel()
 	s1, root := testACLServer(t, func(c *Config) {
@@ -245,8 +244,6 @@
 	}
 }
 
-=======
->>>>>>> 1dc79e07
 func TestJobEndpoint_Register_InvalidDriverConfig(t *testing.T) {
 	t.Parallel()
 	s1 := testServer(t, func(c *Config) {
