package agent

import (
	"io/ioutil"
	"os"
	"path/filepath"
	"strings"
	"testing"
	"time"

	cstructs "github.com/hashicorp/nomad/client/structs"
	"github.com/hashicorp/nomad/helper"
	"github.com/hashicorp/nomad/helper/testlog"
	"github.com/hashicorp/nomad/nomad/structs"
	"github.com/hashicorp/nomad/nomad/structs/config"
	sconfig "github.com/hashicorp/nomad/nomad/structs/config"
	"github.com/stretchr/testify/assert"
	"github.com/stretchr/testify/require"
)

func tmpDir(t testing.TB) string {
	dir, err := ioutil.TempDir("", "nomad")
	if err != nil {
		t.Fatalf("err: %v", err)
	}
	return dir
}

func TestAgent_RPC_Ping(t *testing.T) {
	t.Parallel()
	agent := NewTestAgent(t, t.Name(), nil)
	defer agent.Shutdown()

	var out struct{}
	if err := agent.RPC("Status.Ping", struct{}{}, &out); err != nil {
		t.Fatalf("err: %v", err)
	}
}

func TestAgent_ServerConfig(t *testing.T) {
	t.Parallel()
	conf := DefaultConfig()
	conf.DevMode = true // allow localhost for advertise addrs
	conf.Server.Enabled = true
	a := &Agent{config: conf}

	conf.AdvertiseAddrs.Serf = "127.0.0.1:4000"
	conf.AdvertiseAddrs.RPC = "127.0.0.1:4001"
	conf.AdvertiseAddrs.HTTP = "10.10.11.1:4005"
	conf.ACL.Enabled = true

	// Parses the advertise addrs correctly
	if err := conf.normalizeAddrs(); err != nil {
		t.Fatalf("error normalizing config: %v", err)
	}
	out, err := a.serverConfig()
	require.NoError(t, err)

	serfAddr := out.SerfConfig.MemberlistConfig.AdvertiseAddr
	require.Equal(t, "127.0.0.1", serfAddr)

	serfPort := out.SerfConfig.MemberlistConfig.AdvertisePort
<<<<<<< HEAD
	if serfPort != 4000 {
		t.Fatalf("expected 4000, got: %d", serfPort)
	}
	if out.AuthoritativeRegion != "global" {
		t.Fatalf("bad: %#v", out.AuthoritativeRegion)
	}
	if !out.ACLEnabled {
		t.Fatalf("ACL not enabled")
	}
	if out.ACLEnforceNode {
		t.Fatalf("ACLEnforceNode should be disabled by default")
	}
=======
	require.Equal(t, 4000, serfPort)

	require.Equal(t, "global", out.AuthoritativeRegion)
	require.True(t, out.ACLEnabled)
>>>>>>> 646df473

	// Assert addresses weren't changed
	require.Equal(t, "127.0.0.1:4001", conf.AdvertiseAddrs.RPC)
	require.Equal(t, "10.10.11.1:4005", conf.AdvertiseAddrs.HTTP)
	require.Equal(t, "0.0.0.0", conf.Addresses.RPC)

	// Sets up the ports properly
	conf.Addresses.RPC = ""
	conf.Addresses.Serf = ""
	conf.Ports.RPC = 4003
	conf.Ports.Serf = 4004

	require.NoError(t, conf.normalizeAddrs())

	out, err = a.serverConfig()
	require.NoError(t, err)
	require.Equal(t, 4003, out.RPCAddr.Port)
	require.Equal(t, 4004, out.SerfConfig.MemberlistConfig.BindPort)

	// Prefers advertise over bind addr
	conf.BindAddr = "127.0.0.3"
	conf.Addresses.HTTP = "127.0.0.2"
	conf.Addresses.RPC = "127.0.0.2"
	conf.Addresses.Serf = "127.0.0.2"
	conf.AdvertiseAddrs.HTTP = "10.0.0.10"
	conf.AdvertiseAddrs.RPC = ""
	conf.AdvertiseAddrs.Serf = "10.0.0.12:4004"

	require.NoError(t, conf.normalizeAddrs())

	out, err = a.serverConfig()
	require.Equal(t, "127.0.0.2", out.RPCAddr.IP.String())
	require.Equal(t, 4003, out.RPCAddr.Port)
	require.Equal(t, "127.0.0.2", out.SerfConfig.MemberlistConfig.BindAddr)
	require.Equal(t, 4004, out.SerfConfig.MemberlistConfig.BindPort)
	require.Equal(t, "127.0.0.2", conf.Addresses.HTTP)
	require.Equal(t, "127.0.0.2", conf.Addresses.RPC)
	require.Equal(t, "127.0.0.2", conf.Addresses.Serf)
	require.Equal(t, "127.0.0.2:4646", conf.normalizedAddrs.HTTP)
	require.Equal(t, "127.0.0.2:4003", conf.normalizedAddrs.RPC)
	require.Equal(t, "127.0.0.2:4004", conf.normalizedAddrs.Serf)
	require.Equal(t, "10.0.0.10:4646", conf.AdvertiseAddrs.HTTP)
	require.Equal(t, "127.0.0.2:4003", conf.AdvertiseAddrs.RPC)
	require.Equal(t, "10.0.0.12:4004", conf.AdvertiseAddrs.Serf)

	conf.Server.NodeGCThreshold = "42g"
	require.NoError(t, conf.normalizeAddrs())

	_, err = a.serverConfig()
	if err == nil || !strings.Contains(err.Error(), "unknown unit") {
		t.Fatalf("expected unknown unit error, got: %#v", err)
	}

	conf.Server.NodeGCThreshold = "10s"
	require.NoError(t, conf.normalizeAddrs())
	out, err = a.serverConfig()
	require.NoError(t, err)
	require.Equal(t, 10*time.Second, out.NodeGCThreshold)

	conf.Server.HeartbeatGrace = 37 * time.Second
	out, err = a.serverConfig()
	require.NoError(t, err)
	require.Equal(t, 37*time.Second, out.HeartbeatGrace)

	conf.Server.MinHeartbeatTTL = 37 * time.Second
	out, err = a.serverConfig()
	require.NoError(t, err)
	require.Equal(t, 37*time.Second, out.MinHeartbeatTTL)

	conf.Server.MaxHeartbeatsPerSecond = 11.0
	out, err = a.serverConfig()
	require.NoError(t, err)
	require.Equal(t, float64(11.0), out.MaxHeartbeatsPerSecond)

	// Defaults to the global bind addr
	conf.Addresses.RPC = ""
	conf.Addresses.Serf = ""
	conf.Addresses.HTTP = ""
	conf.AdvertiseAddrs.RPC = ""
	conf.AdvertiseAddrs.HTTP = ""
	conf.AdvertiseAddrs.Serf = ""
	conf.Ports.HTTP = 4646
	conf.Ports.RPC = 4647
	conf.Ports.Serf = 4648
	require.NoError(t, conf.normalizeAddrs())

	out, err = a.serverConfig()
	require.NoError(t, err)

	require.Equal(t, "127.0.0.3", out.RPCAddr.IP.String())
	require.Equal(t, "127.0.0.3", out.SerfConfig.MemberlistConfig.BindAddr)
	require.Equal(t, "127.0.0.3", conf.Addresses.HTTP)
	require.Equal(t, "127.0.0.3", conf.Addresses.RPC)
	require.Equal(t, "127.0.0.3", conf.Addresses.Serf)
	require.Equal(t, "127.0.0.3:4646", conf.normalizedAddrs.HTTP)
	require.Equal(t, "127.0.0.3:4647", conf.normalizedAddrs.RPC)
	require.Equal(t, "127.0.0.3:4648", conf.normalizedAddrs.Serf)

	// Properly handles the bootstrap flags
	conf.Server.BootstrapExpect = 1
	out, err = a.serverConfig()
	require.NoError(t, err)
	require.True(t, out.Bootstrap)
	require.Equal(t, int32(0), out.BootstrapExpect)

	conf.Server.BootstrapExpect = 3
	out, err = a.serverConfig()
	require.NoError(t, err)
	require.False(t, out.Bootstrap)
	require.Equal(t, int32(3), out.BootstrapExpect)
}

func TestAgent_ServerConfig_SchedulerFlags(t *testing.T) {
	cases := []struct {
		name     string
		input    *structs.SchedulerConfiguration
		expected structs.SchedulerConfiguration
	}{
		{
			"default case",
			nil,
			structs.SchedulerConfiguration{
				PreemptionConfig: structs.PreemptionConfig{
					SystemSchedulerEnabled: true,
				},
			},
		},
		{
			"empty value: preemption is disabled",
			&structs.SchedulerConfiguration{},
			structs.SchedulerConfiguration{
				PreemptionConfig: structs.PreemptionConfig{
					SystemSchedulerEnabled: false,
				},
			},
		},
		{
			"all explicitly set",
			&structs.SchedulerConfiguration{
				PreemptionConfig: structs.PreemptionConfig{
					SystemSchedulerEnabled:  true,
					BatchSchedulerEnabled:   true,
					ServiceSchedulerEnabled: true,
				},
			},
			structs.SchedulerConfiguration{
				PreemptionConfig: structs.PreemptionConfig{
					SystemSchedulerEnabled:  true,
					BatchSchedulerEnabled:   true,
					ServiceSchedulerEnabled: true,
				},
			},
		},
	}

	for _, c := range cases {
		t.Run(c.name, func(t *testing.T) {
			conf := DefaultConfig()
			conf.Server.DefaultSchedulerConfig = c.input

			a := &Agent{config: conf}
			conf.AdvertiseAddrs.Serf = "127.0.0.1:4000"
			conf.AdvertiseAddrs.RPC = "127.0.0.1:4001"
			conf.AdvertiseAddrs.HTTP = "10.10.11.1:4005"
			conf.ACL.Enabled = true
			require.NoError(t, conf.normalizeAddrs())

			out, err := a.serverConfig()
			require.NoError(t, err)
			require.Equal(t, c.expected, out.DefaultSchedulerConfig)
		})
	}
}

// TestAgent_ServerConfig_Limits_Errors asserts invalid Limits configurations
// cause errors. This is the server-only (RPC) counterpart to
// TestHTTPServer_Limits_Error.
func TestAgent_ServerConfig_Limits_Error(t *testing.T) {
	t.Parallel()

	cases := []struct {
		name        string
		expectedErr string
		limits      sconfig.Limits
	}{
		{
			name:        "Negative Timeout",
			expectedErr: "rpc_handshake_timeout must be >= 0",
			limits: sconfig.Limits{
				RPCHandshakeTimeout:  "-5s",
				RPCMaxConnsPerClient: helper.IntToPtr(100),
			},
		},
		{
			name:        "Invalid Timeout",
			expectedErr: "error parsing rpc_handshake_timeout",
			limits: sconfig.Limits{
				RPCHandshakeTimeout:  "s",
				RPCMaxConnsPerClient: helper.IntToPtr(100),
			},
		},
		{
			name:        "Missing Timeout",
			expectedErr: "error parsing rpc_handshake_timeout",
			limits: sconfig.Limits{
				RPCHandshakeTimeout:  "",
				RPCMaxConnsPerClient: helper.IntToPtr(100),
			},
		},
		{
			name:        "Negative Connection Limit",
			expectedErr: "rpc_max_conns_per_client must be > 25; found: -100",
			limits: sconfig.Limits{
				RPCHandshakeTimeout:  "5s",
				RPCMaxConnsPerClient: helper.IntToPtr(-100),
			},
		},
		{
			name:        "Low Connection Limit",
			expectedErr: "rpc_max_conns_per_client must be > 25; found: 20",
			limits: sconfig.Limits{
				RPCHandshakeTimeout:  "5s",
				RPCMaxConnsPerClient: helper.IntToPtr(sconfig.LimitsNonStreamingConnsPerClient),
			},
		},
	}

	for i := range cases {
		tc := cases[i]
		t.Run(tc.name, func(t *testing.T) {
			conf := DevConfig(nil)
			require.NoError(t, conf.normalizeAddrs())

			conf.Limits = tc.limits
			serverConf, err := convertServerConfig(conf)
			assert.Nil(t, serverConf)
			require.Contains(t, err.Error(), tc.expectedErr)
		})
	}
}

// TestAgent_ServerConfig_Limits_OK asserts valid Limits configurations do not
// cause errors. This is the server-only (RPC) counterpart to
// TestHTTPServer_Limits_OK.
func TestAgent_ServerConfig_Limits_OK(t *testing.T) {
	t.Parallel()

	cases := []struct {
		name   string
		limits sconfig.Limits
	}{
		{
			name:   "Default",
			limits: config.DefaultLimits(),
		},
		{
			name: "Zero+nil is valid to disable",
			limits: sconfig.Limits{
				RPCHandshakeTimeout:  "0",
				RPCMaxConnsPerClient: nil,
			},
		},
		{
			name: "Zeros are valid",
			limits: sconfig.Limits{
				RPCHandshakeTimeout:  "0s",
				RPCMaxConnsPerClient: helper.IntToPtr(0),
			},
		},
		{
			name: "Low limits are valid",
			limits: sconfig.Limits{
				RPCHandshakeTimeout:  "1ms",
				RPCMaxConnsPerClient: helper.IntToPtr(26),
			},
		},
		{
			name: "High limits are valid",
			limits: sconfig.Limits{
				RPCHandshakeTimeout:  "5h",
				RPCMaxConnsPerClient: helper.IntToPtr(100000),
			},
		},
	}

	for i := range cases {
		tc := cases[i]
		t.Run(tc.name, func(t *testing.T) {
			conf := DevConfig(nil)
			require.NoError(t, conf.normalizeAddrs())

			conf.Limits = tc.limits
			serverConf, err := convertServerConfig(conf)
			assert.NoError(t, err)
			require.NotNil(t, serverConf)
		})
	}
}

func TestAgent_ClientConfig(t *testing.T) {
	t.Parallel()
	conf := DefaultConfig()
	conf.Client.Enabled = true

	// For Clients HTTP and RPC must be set (Serf can be skipped)
	conf.Addresses.HTTP = "169.254.0.1"
	conf.Addresses.RPC = "169.254.0.1"
	conf.Ports.HTTP = 5678
	a := &Agent{config: conf}

	if err := conf.normalizeAddrs(); err != nil {
		t.Fatalf("error normalizing config: %v", err)
	}
	c, err := a.clientConfig()
	if err != nil {
		t.Fatalf("got err: %v", err)
	}

	expectedHttpAddr := "169.254.0.1:5678"
	if c.Node.HTTPAddr != expectedHttpAddr {
		t.Fatalf("Expected http addr: %v, got: %v", expectedHttpAddr, c.Node.HTTPAddr)
	}

	conf = DefaultConfig()
	conf.DevMode = true
	a = &Agent{config: conf}
	conf.Client.Enabled = true
	conf.Addresses.HTTP = "169.254.0.1"

	if err := conf.normalizeAddrs(); err != nil {
		t.Fatalf("error normalizing config: %v", err)
	}
	c, err = a.clientConfig()
	if err != nil {
		t.Fatalf("got err: %v", err)
	}

	expectedHttpAddr = "169.254.0.1:4646"
	if c.Node.HTTPAddr != expectedHttpAddr {
		t.Fatalf("Expected http addr: %v, got: %v", expectedHttpAddr, c.Node.HTTPAddr)
	}
}

// Clients should inherit telemetry configuration
func TestAgent_Client_TelemetryConfiguration(t *testing.T) {
	assert := assert.New(t)

	conf := DefaultConfig()
	conf.DevMode = true
	conf.Telemetry.DisableTaggedMetrics = true
	conf.Telemetry.BackwardsCompatibleMetrics = true

	a := &Agent{config: conf}

	c, err := a.clientConfig()
	assert.Nil(err)

	telemetry := conf.Telemetry

	assert.Equal(c.StatsCollectionInterval, telemetry.collectionInterval)
	assert.Equal(c.PublishNodeMetrics, telemetry.PublishNodeMetrics)
	assert.Equal(c.PublishAllocationMetrics, telemetry.PublishAllocationMetrics)
	assert.Equal(c.DisableTaggedMetrics, telemetry.DisableTaggedMetrics)
	assert.Equal(c.BackwardsCompatibleMetrics, telemetry.BackwardsCompatibleMetrics)
}

// TestAgent_HTTPCheck asserts Agent.agentHTTPCheck properly alters the HTTP
// API health check depending on configuration.
func TestAgent_HTTPCheck(t *testing.T) {
	t.Parallel()
	logger := testlog.HCLogger(t)
	agent := func() *Agent {
		return &Agent{
			logger: logger,
			config: &Config{
				AdvertiseAddrs:  &AdvertiseAddrs{HTTP: "advertise:4646"},
				normalizedAddrs: &Addresses{HTTP: "normalized:4646"},
				Consul: &sconfig.ConsulConfig{
					ChecksUseAdvertise: helper.BoolToPtr(false),
				},
				TLSConfig: &sconfig.TLSConfig{EnableHTTP: false},
			},
		}
	}

	t.Run("Plain HTTP Check", func(t *testing.T) {
		a := agent()
		check := a.agentHTTPCheck(false)
		if check == nil {
			t.Fatalf("expected non-nil check")
		}
		if check.Type != "http" {
			t.Errorf("expected http check not: %q", check.Type)
		}
		if expected := "/v1/agent/health?type=client"; check.Path != expected {
			t.Errorf("expected %q path not: %q", expected, check.Path)
		}
		if check.Protocol != "http" {
			t.Errorf("expected http proto not: %q", check.Protocol)
		}
		if expected := a.config.normalizedAddrs.HTTP; check.PortLabel != expected {
			t.Errorf("expected normalized addr not %q", check.PortLabel)
		}
	})

	t.Run("Plain HTTP + ChecksUseAdvertise", func(t *testing.T) {
		a := agent()
		a.config.Consul.ChecksUseAdvertise = helper.BoolToPtr(true)
		check := a.agentHTTPCheck(false)
		if check == nil {
			t.Fatalf("expected non-nil check")
		}
		if expected := a.config.AdvertiseAddrs.HTTP; check.PortLabel != expected {
			t.Errorf("expected advertise addr not %q", check.PortLabel)
		}
	})

	t.Run("HTTPS", func(t *testing.T) {
		a := agent()
		a.config.TLSConfig.EnableHTTP = true

		check := a.agentHTTPCheck(false)
		if check == nil {
			t.Fatalf("expected non-nil check")
		}
		if !check.TLSSkipVerify {
			t.Errorf("expected tls skip verify")
		}
		if check.Protocol != "https" {
			t.Errorf("expected https not: %q", check.Protocol)
		}
	})

	t.Run("HTTPS + VerifyHTTPSClient", func(t *testing.T) {
		a := agent()
		a.config.TLSConfig.EnableHTTP = true
		a.config.TLSConfig.VerifyHTTPSClient = true

		if check := a.agentHTTPCheck(false); check != nil {
			t.Fatalf("expected nil check not: %#v", check)
		}
	})
}

// TestAgent_HTTPCheckPath asserts clients and servers use different endpoints
// for healthchecks.
func TestAgent_HTTPCheckPath(t *testing.T) {
	t.Parallel()
	// Agent.agentHTTPCheck only needs a config and logger
	a := &Agent{
		config: DevConfig(nil),
		logger: testlog.HCLogger(t),
	}
	if err := a.config.normalizeAddrs(); err != nil {
		t.Fatalf("error normalizing config: %v", err)
	}

	// Assert server check uses /v1/agent/health?type=server
	isServer := true
	check := a.agentHTTPCheck(isServer)
	if expected := "Nomad Server HTTP Check"; check.Name != expected {
		t.Errorf("expected server check name to be %q but found %q", expected, check.Name)
	}
	if expected := "/v1/agent/health?type=server"; check.Path != expected {
		t.Errorf("expected server check path to be %q but found %q", expected, check.Path)
	}

	// Assert client check uses /v1/agent/health?type=client
	isServer = false
	check = a.agentHTTPCheck(isServer)
	if expected := "Nomad Client HTTP Check"; check.Name != expected {
		t.Errorf("expected client check name to be %q but found %q", expected, check.Name)
	}
	if expected := "/v1/agent/health?type=client"; check.Path != expected {
		t.Errorf("expected client check path to be %q but found %q", expected, check.Path)
	}
}

// Here we validate that log levels get updated when the configuration is
// reloaded. I can't find a good way to fetch this from the logger itself, so
// we pull it only from the agents configuration struct, not the logger.
func TestAgent_Reload_LogLevel(t *testing.T) {
	t.Parallel()
	assert := assert.New(t)

	agent := NewTestAgent(t, t.Name(), func(c *Config) {
		c.LogLevel = "INFO"
	})
	defer agent.Shutdown()

	assert.Equal("INFO", agent.GetConfig().LogLevel)

	newConfig := &Config{
		LogLevel: "TRACE",
	}

	assert.Nil(agent.Reload(newConfig))
	assert.Equal("TRACE", agent.GetConfig().LogLevel)
}

// This test asserts that the keyloader embedded in the TLS config is shared
// across the Agent, Server, and Client. This is essential for certificate
// reloading to work.
func TestServer_Reload_TLS_Shared_Keyloader(t *testing.T) {
	t.Parallel()
	assert := assert.New(t)

	// We will start out with a bad cert and then reload with a good one.
	const (
		cafile   = "../../helper/tlsutil/testdata/ca.pem"
		foocert  = "../../helper/tlsutil/testdata/nomad-bad.pem"
		fookey   = "../../helper/tlsutil/testdata/nomad-bad-key.pem"
		foocert2 = "../../helper/tlsutil/testdata/nomad-foo.pem"
		fookey2  = "../../helper/tlsutil/testdata/nomad-foo-key.pem"
	)

	agent := NewTestAgent(t, t.Name(), func(c *Config) {
		c.TLSConfig = &sconfig.TLSConfig{
			EnableHTTP:           true,
			EnableRPC:            true,
			VerifyServerHostname: true,
			CAFile:               cafile,
			CertFile:             foocert,
			KeyFile:              fookey,
		}
	})
	defer agent.Shutdown()

	originalKeyloader := agent.Config.TLSConfig.GetKeyLoader()
	originalCert, err := originalKeyloader.GetOutgoingCertificate(nil)
	assert.NotNil(originalKeyloader)
	if assert.Nil(err) {
		assert.NotNil(originalCert)
	}

	// Switch to the correct certificates and reload
	newConfig := &Config{
		TLSConfig: &sconfig.TLSConfig{
			EnableHTTP:           true,
			EnableRPC:            true,
			VerifyServerHostname: true,
			CAFile:               cafile,
			CertFile:             foocert2,
			KeyFile:              fookey2,
		},
	}

	assert.Nil(agent.Reload(newConfig))
	assert.Equal(agent.Config.TLSConfig.CertFile, newConfig.TLSConfig.CertFile)
	assert.Equal(agent.Config.TLSConfig.KeyFile, newConfig.TLSConfig.KeyFile)
	assert.Equal(agent.Config.TLSConfig.GetKeyLoader(), originalKeyloader)

	// Assert is passed through on the server correctly
	if assert.NotNil(agent.server.GetConfig().TLSConfig) {
		serverKeyloader := agent.server.GetConfig().TLSConfig.GetKeyLoader()
		assert.Equal(serverKeyloader, originalKeyloader)
		newCert, err := serverKeyloader.GetOutgoingCertificate(nil)
		assert.Nil(err)
		assert.NotEqual(originalCert, newCert)
	}

	// Assert is passed through on the client correctly
	if assert.NotNil(agent.client.GetConfig().TLSConfig) {
		clientKeyloader := agent.client.GetConfig().TLSConfig.GetKeyLoader()
		assert.Equal(clientKeyloader, originalKeyloader)
		newCert, err := clientKeyloader.GetOutgoingCertificate(nil)
		assert.Nil(err)
		assert.NotEqual(originalCert, newCert)
	}
}

func TestServer_Reload_TLS_Certificate(t *testing.T) {
	t.Parallel()
	assert := assert.New(t)

	const (
		cafile   = "../../helper/tlsutil/testdata/ca.pem"
		foocert  = "../../helper/tlsutil/testdata/nomad-bad.pem"
		fookey   = "../../helper/tlsutil/testdata/nomad-bad-key.pem"
		foocert2 = "../../helper/tlsutil/testdata/nomad-foo.pem"
		fookey2  = "../../helper/tlsutil/testdata/nomad-foo-key.pem"
	)

	agentConfig := &Config{
		TLSConfig: &sconfig.TLSConfig{
			EnableHTTP:           true,
			EnableRPC:            true,
			VerifyServerHostname: true,
			CAFile:               cafile,
			CertFile:             foocert,
			KeyFile:              fookey,
		},
	}

	agent := &Agent{
		config: agentConfig,
	}

	newConfig := &Config{
		TLSConfig: &sconfig.TLSConfig{
			EnableHTTP:           true,
			EnableRPC:            true,
			VerifyServerHostname: true,
			CAFile:               cafile,
			CertFile:             foocert2,
			KeyFile:              fookey2,
		},
	}

	originalKeyloader := agentConfig.TLSConfig.GetKeyLoader()
	assert.NotNil(originalKeyloader)

	err := agent.Reload(newConfig)
	assert.Nil(err)
	assert.Equal(agent.config.TLSConfig.CertFile, newConfig.TLSConfig.CertFile)
	assert.Equal(agent.config.TLSConfig.KeyFile, newConfig.TLSConfig.KeyFile)
	assert.Equal(agent.config.TLSConfig.GetKeyLoader(), originalKeyloader)
}

func TestServer_Reload_TLS_Certificate_Invalid(t *testing.T) {
	t.Parallel()
	assert := assert.New(t)

	const (
		cafile   = "../../helper/tlsutil/testdata/ca.pem"
		foocert  = "../../helper/tlsutil/testdata/nomad-bad.pem"
		fookey   = "../../helper/tlsutil/testdata/nomad-bad-key.pem"
		foocert2 = "invalid_cert_path"
		fookey2  = "invalid_key_path"
	)

	agentConfig := &Config{
		TLSConfig: &sconfig.TLSConfig{
			EnableHTTP:           true,
			EnableRPC:            true,
			VerifyServerHostname: true,
			CAFile:               cafile,
			CertFile:             foocert,
			KeyFile:              fookey,
		},
	}

	agent := &Agent{
		config: agentConfig,
	}

	newConfig := &Config{
		TLSConfig: &sconfig.TLSConfig{
			EnableHTTP:           true,
			EnableRPC:            true,
			VerifyServerHostname: true,
			CAFile:               cafile,
			CertFile:             foocert2,
			KeyFile:              fookey2,
		},
	}

	err := agent.Reload(newConfig)
	assert.NotNil(err)
	assert.NotEqual(agent.config.TLSConfig.CertFile, newConfig.TLSConfig.CertFile)
	assert.NotEqual(agent.config.TLSConfig.KeyFile, newConfig.TLSConfig.KeyFile)
}

func Test_GetConfig(t *testing.T) {
	assert := assert.New(t)

	agentConfig := &Config{
		Telemetry:      &Telemetry{},
		Client:         &ClientConfig{},
		Server:         &ServerConfig{},
		ACL:            &ACLConfig{},
		Ports:          &Ports{},
		Addresses:      &Addresses{},
		AdvertiseAddrs: &AdvertiseAddrs{},
		Vault:          &sconfig.VaultConfig{},
		Consul:         &sconfig.ConsulConfig{},
		Sentinel:       &sconfig.SentinelConfig{},
	}

	agent := &Agent{
		config: agentConfig,
	}

	actualAgentConfig := agent.GetConfig()
	assert.Equal(actualAgentConfig, agentConfig)
}

func TestServer_Reload_TLS_WithNilConfiguration(t *testing.T) {
	t.Parallel()
	assert := assert.New(t)

	logger := testlog.HCLogger(t)

	agent := &Agent{
		logger: logger,
		config: &Config{},
	}

	err := agent.Reload(nil)
	assert.NotNil(err)
	assert.Equal(err.Error(), "cannot reload agent with nil configuration")
}

func TestServer_Reload_TLS_UpgradeToTLS(t *testing.T) {
	t.Parallel()
	assert := assert.New(t)

	const (
		cafile  = "../../helper/tlsutil/testdata/ca.pem"
		foocert = "../../helper/tlsutil/testdata/nomad-foo.pem"
		fookey  = "../../helper/tlsutil/testdata/nomad-foo-key.pem"
	)
	dir := tmpDir(t)
	defer os.RemoveAll(dir)

	logger := testlog.HCLogger(t)

	agentConfig := &Config{
		TLSConfig: &sconfig.TLSConfig{},
	}

	agent := &Agent{
		logger: logger,
		config: agentConfig,
	}

	newConfig := &Config{
		TLSConfig: &sconfig.TLSConfig{
			EnableHTTP:           true,
			EnableRPC:            true,
			VerifyServerHostname: true,
			CAFile:               cafile,
			CertFile:             foocert,
			KeyFile:              fookey,
		},
	}

	err := agent.Reload(newConfig)
	assert.Nil(err)

	assert.Equal(agent.config.TLSConfig.CAFile, newConfig.TLSConfig.CAFile)
	assert.Equal(agent.config.TLSConfig.CertFile, newConfig.TLSConfig.CertFile)
	assert.Equal(agent.config.TLSConfig.KeyFile, newConfig.TLSConfig.KeyFile)
}

func TestServer_Reload_TLS_DowngradeFromTLS(t *testing.T) {
	t.Parallel()
	assert := assert.New(t)

	const (
		cafile  = "../../helper/tlsutil/testdata/ca.pem"
		foocert = "../../helper/tlsutil/testdata/nomad-foo.pem"
		fookey  = "../../helper/tlsutil/testdata/nomad-foo-key.pem"
	)
	dir := tmpDir(t)
	defer os.RemoveAll(dir)

	logger := testlog.HCLogger(t)

	agentConfig := &Config{
		TLSConfig: &sconfig.TLSConfig{
			EnableHTTP:           true,
			EnableRPC:            true,
			VerifyServerHostname: true,
			CAFile:               cafile,
			CertFile:             foocert,
			KeyFile:              fookey,
		},
	}

	agent := &Agent{
		logger: logger,
		config: agentConfig,
	}

	newConfig := &Config{
		TLSConfig: &sconfig.TLSConfig{},
	}

	assert.False(agentConfig.TLSConfig.IsEmpty())

	err := agent.Reload(newConfig)
	assert.Nil(err)

	assert.True(agentConfig.TLSConfig.IsEmpty())
}

func TestServer_ShouldReload_ReturnFalseForNoChanges(t *testing.T) {
	t.Parallel()
	assert := assert.New(t)

	const (
		cafile  = "../../helper/tlsutil/testdata/ca.pem"
		foocert = "../../helper/tlsutil/testdata/nomad-foo.pem"
		fookey  = "../../helper/tlsutil/testdata/nomad-foo-key.pem"
	)
	dir := tmpDir(t)
	defer os.RemoveAll(dir)

	sameAgentConfig := &Config{
		TLSConfig: &sconfig.TLSConfig{
			EnableHTTP:           true,
			EnableRPC:            true,
			VerifyServerHostname: true,
			CAFile:               cafile,
			CertFile:             foocert,
			KeyFile:              fookey,
		},
	}

	agent := NewTestAgent(t, t.Name(), func(c *Config) {
		c.TLSConfig = &sconfig.TLSConfig{
			EnableHTTP:           true,
			EnableRPC:            true,
			VerifyServerHostname: true,
			CAFile:               cafile,
			CertFile:             foocert,
			KeyFile:              fookey,
		}
	})
	defer agent.Shutdown()

	shouldReloadAgent, shouldReloadHTTP := agent.ShouldReload(sameAgentConfig)
	assert.False(shouldReloadAgent)
	assert.False(shouldReloadHTTP)
}

func TestServer_ShouldReload_ReturnTrueForOnlyHTTPChanges(t *testing.T) {
	t.Parallel()
	require := require.New(t)

	const (
		cafile  = "../../helper/tlsutil/testdata/ca.pem"
		foocert = "../../helper/tlsutil/testdata/nomad-foo.pem"
		fookey  = "../../helper/tlsutil/testdata/nomad-foo-key.pem"
	)
	dir := tmpDir(t)
	defer os.RemoveAll(dir)

	sameAgentConfig := &Config{
		TLSConfig: &sconfig.TLSConfig{
			EnableHTTP:           false,
			EnableRPC:            true,
			VerifyServerHostname: true,
			CAFile:               cafile,
			CertFile:             foocert,
			KeyFile:              fookey,
		},
	}

	agent := NewTestAgent(t, t.Name(), func(c *Config) {
		c.TLSConfig = &sconfig.TLSConfig{
			EnableHTTP:           true,
			EnableRPC:            true,
			VerifyServerHostname: true,
			CAFile:               cafile,
			CertFile:             foocert,
			KeyFile:              fookey,
		}
	})
	defer agent.Shutdown()

	shouldReloadAgent, shouldReloadHTTP := agent.ShouldReload(sameAgentConfig)
	require.True(shouldReloadAgent)
	require.True(shouldReloadHTTP)
}

func TestServer_ShouldReload_ReturnTrueForOnlyRPCChanges(t *testing.T) {
	t.Parallel()
	assert := assert.New(t)

	const (
		cafile  = "../../helper/tlsutil/testdata/ca.pem"
		foocert = "../../helper/tlsutil/testdata/nomad-foo.pem"
		fookey  = "../../helper/tlsutil/testdata/nomad-foo-key.pem"
	)
	dir := tmpDir(t)
	defer os.RemoveAll(dir)

	sameAgentConfig := &Config{
		TLSConfig: &sconfig.TLSConfig{
			EnableHTTP:           true,
			EnableRPC:            true,
			VerifyServerHostname: true,
			CAFile:               cafile,
			CertFile:             foocert,
			KeyFile:              fookey,
		},
	}

	agent := NewTestAgent(t, t.Name(), func(c *Config) {
		c.TLSConfig = &sconfig.TLSConfig{
			EnableHTTP:           true,
			EnableRPC:            false,
			VerifyServerHostname: true,
			CAFile:               cafile,
			CertFile:             foocert,
			KeyFile:              fookey,
		}
	})
	defer agent.Shutdown()

	shouldReloadAgent, shouldReloadHTTP := agent.ShouldReload(sameAgentConfig)
	assert.True(shouldReloadAgent)
	assert.False(shouldReloadHTTP)
}

func TestServer_ShouldReload_ReturnTrueForConfigChanges(t *testing.T) {
	t.Parallel()
	assert := assert.New(t)

	const (
		cafile   = "../../helper/tlsutil/testdata/ca.pem"
		foocert  = "../../helper/tlsutil/testdata/nomad-foo.pem"
		fookey   = "../../helper/tlsutil/testdata/nomad-foo-key.pem"
		foocert2 = "../../helper/tlsutil/testdata/nomad-bad.pem"
		fookey2  = "../../helper/tlsutil/testdata/nomad-bad-key.pem"
	)
	dir := tmpDir(t)
	defer os.RemoveAll(dir)

	agent := NewTestAgent(t, t.Name(), func(c *Config) {
		c.TLSConfig = &sconfig.TLSConfig{
			EnableHTTP:           true,
			EnableRPC:            true,
			VerifyServerHostname: true,
			CAFile:               cafile,
			CertFile:             foocert,
			KeyFile:              fookey,
		}
	})
	defer agent.Shutdown()

	newConfig := &Config{
		TLSConfig: &sconfig.TLSConfig{
			EnableHTTP:           true,
			EnableRPC:            true,
			VerifyServerHostname: true,
			CAFile:               cafile,
			CertFile:             foocert2,
			KeyFile:              fookey2,
		},
	}

	shouldReloadAgent, shouldReloadHTTP := agent.ShouldReload(newConfig)
	assert.True(shouldReloadAgent)
	assert.True(shouldReloadHTTP)
}

func TestServer_ShouldReload_ReturnTrueForFileChanges(t *testing.T) {
	t.Parallel()
	require := require.New(t)

	oldCertificate := `
	-----BEGIN CERTIFICATE-----
	MIICrzCCAlagAwIBAgIUN+4rYZ6wqQCIBzYYd0sfX2e8hDowCgYIKoZIzj0EAwIw
	eDELMAkGA1UEBhMCVVMxEzARBgNVBAgTCkNhbGlmb3JuaWExFjAUBgNVBAcTDVNh
	biBGcmFuY2lzY28xEjAQBgNVBAoTCUhhc2hpQ29ycDEOMAwGA1UECxMFTm9tYWQx
	GDAWBgNVBAMTD25vbWFkLmhhc2hpY29ycDAgFw0xNjExMTAxOTU2MDBaGA8yMTE2
	MTAxNzE5NTYwMFoweDELMAkGA1UEBhMCVVMxEzARBgNVBAgTCkNhbGlmb3JuaWEx
	FjAUBgNVBAcTDVNhbiBGcmFuY2lzY28xEjAQBgNVBAoTCUhhc2hpQ29ycDEOMAwG
	A1UECxMFTm9tYWQxGDAWBgNVBAMTD3JlZ2lvbkZvby5ub21hZDBZMBMGByqGSM49
	AgEGCCqGSM49AwEHA0IABOqGSFNjm+EBlLYlxmIP6SQTdX8U/6hbPWObB0ffkEO/
	CFweeYIVWb3FKNPqYAlhMqg1K0ileD0FbhEzarP0sL6jgbswgbgwDgYDVR0PAQH/
	BAQDAgWgMB0GA1UdJQQWMBQGCCsGAQUFBwMBBggrBgEFBQcDAjAMBgNVHRMBAf8E
	AjAAMB0GA1UdDgQWBBQnMcjU4yI3k0AoMtapACpO+w9QMTAfBgNVHSMEGDAWgBQ6
	NWr8F5y2eFwqfoQdQPg0kWb9QDA5BgNVHREEMjAwghZzZXJ2ZXIucmVnaW9uRm9v
	Lm5vbWFkghZjbGllbnQucmVnaW9uRm9vLm5vbWFkMAoGCCqGSM49BAMCA0cAMEQC
	ICrvzc5NzqhdT/HkazAx5OOUU8hqoptnmhRmwn6X+0y9AiA8bNvMUxHz3ZLjGBiw
	PLBDC2UaSDqJqiiYpYegLhbQtw==
	-----END CERTIFICATE-----
	`

	content := []byte(oldCertificate)
	dir, err := ioutil.TempDir("", "certificate")
	if err != nil {
		t.Fatal(err)
	}
	defer os.RemoveAll(dir) // clean up

	tmpfn := filepath.Join(dir, "testcert")
	err = ioutil.WriteFile(tmpfn, content, 0666)
	require.Nil(err)

	const (
		cafile = "../../helper/tlsutil/testdata/ca.pem"
		key    = "../../helper/tlsutil/testdata/nomad-foo-key.pem"
	)

	logger := testlog.HCLogger(t)

	agentConfig := &Config{
		TLSConfig: &sconfig.TLSConfig{
			EnableHTTP:           true,
			EnableRPC:            true,
			VerifyServerHostname: true,
			CAFile:               cafile,
			CertFile:             tmpfn,
			KeyFile:              key,
		},
	}

	agent := &Agent{
		logger: logger,
		config: agentConfig,
	}
	agent.config.TLSConfig.SetChecksum()

	shouldReloadAgent, shouldReloadHTTP := agent.ShouldReload(agentConfig)
	require.False(shouldReloadAgent)
	require.False(shouldReloadHTTP)

	newCertificate := `
	-----BEGIN CERTIFICATE-----
	MIICtTCCAlqgAwIBAgIUQp/L2szbgE4b1ASlPOZMReFE27owCgYIKoZIzj0EAwIw
	fDELMAkGA1UEBhMCVVMxEzARBgNVBAgTCkNhbGlmb3JuaWExFjAUBgNVBAcTDVNh
	biBGcmFuY2lzY28xEjAQBgNVBAoTCUhhc2hpQ29ycDEOMAwGA1UECxMFTm9tYWQx
	HDAaBgNVBAMTE2JhZC5ub21hZC5oYXNoaWNvcnAwIBcNMTYxMTEwMjAxMDAwWhgP
	MjExNjEwMTcyMDEwMDBaMHgxCzAJBgNVBAYTAlVTMRMwEQYDVQQIEwpDYWxpZm9y
	bmlhMRYwFAYDVQQHEw1TYW4gRnJhbmNpc2NvMRIwEAYDVQQKEwlIYXNoaUNvcnAx
	DjAMBgNVBAsTBU5vbWFkMRgwFgYDVQQDEw9yZWdpb25CYWQubm9tYWQwWTATBgcq
	hkjOPQIBBggqhkjOPQMBBwNCAAQk6oXJwlxNrKvl6kpeeR4NJc5EYFI2b3y7odjY
	u55Jp4sI91JVDqnpyatkyGmavdAWa4t0U6HkeaWqKk16/ZcYo4G7MIG4MA4GA1Ud
	DwEB/wQEAwIFoDAdBgNVHSUEFjAUBggrBgEFBQcDAQYIKwYBBQUHAwIwDAYDVR0T
	AQH/BAIwADAdBgNVHQ4EFgQUxhzOftFR2L0QAPx8LOuP99WPbpgwHwYDVR0jBBgw
	FoAUHPDLSgzlHqBEh+c4A7HeT0GWygIwOQYDVR0RBDIwMIIWc2VydmVyLnJlZ2lv
	bkJhZC5ub21hZIIWY2xpZW50LnJlZ2lvbkJhZC5ub21hZDAKBggqhkjOPQQDAgNJ
	ADBGAiEAq2rnBeX/St/8i9Cab7Yw0C7pjcaE+mrFYeQByng1Uc0CIQD/o4BrZdkX
	Nm7QGTRZbUFZTHYZr0ULz08Iaz2aHQ6Mcw==
	-----END CERTIFICATE-----
	`

	os.Remove(tmpfn)
	err = ioutil.WriteFile(tmpfn, []byte(newCertificate), 0666)
	require.Nil(err)

	newAgentConfig := &Config{
		TLSConfig: &sconfig.TLSConfig{
			EnableHTTP:           true,
			EnableRPC:            true,
			VerifyServerHostname: true,
			CAFile:               cafile,
			CertFile:             tmpfn,
			KeyFile:              key,
		},
	}

	shouldReloadAgent, shouldReloadHTTP = agent.ShouldReload(newAgentConfig)
	require.True(shouldReloadAgent)
	require.True(shouldReloadHTTP)
}

func TestServer_ShouldReload_ShouldHandleMultipleChanges(t *testing.T) {
	t.Parallel()
	require := require.New(t)

	const (
		cafile   = "../../helper/tlsutil/testdata/ca.pem"
		foocert  = "../../helper/tlsutil/testdata/nomad-foo.pem"
		fookey   = "../../helper/tlsutil/testdata/nomad-foo-key.pem"
		foocert2 = "../../helper/tlsutil/testdata/nomad-bad.pem"
		fookey2  = "../../helper/tlsutil/testdata/nomad-bad-key.pem"
	)
	dir := tmpDir(t)
	defer os.RemoveAll(dir)

	sameAgentConfig := &Config{
		TLSConfig: &sconfig.TLSConfig{
			EnableHTTP:           true,
			EnableRPC:            true,
			VerifyServerHostname: true,
			CAFile:               cafile,
			CertFile:             foocert,
			KeyFile:              fookey,
		},
	}

	agent := NewTestAgent(t, t.Name(), func(c *Config) {
		c.TLSConfig = &sconfig.TLSConfig{
			EnableHTTP:           true,
			EnableRPC:            true,
			VerifyServerHostname: true,
			CAFile:               cafile,
			CertFile:             foocert2,
			KeyFile:              fookey2,
		}
	})
	defer agent.Shutdown()

	{
		shouldReloadAgent, shouldReloadHTTP := agent.ShouldReload(sameAgentConfig)
		require.True(shouldReloadAgent)
		require.True(shouldReloadHTTP)
	}

	err := agent.Reload(sameAgentConfig)
	require.Nil(err)

	{
		shouldReloadAgent, shouldReloadHTTP := agent.ShouldReload(sameAgentConfig)
		require.False(shouldReloadAgent)
		require.False(shouldReloadHTTP)
	}
}

func TestAgent_ProxyRPC_Dev(t *testing.T) {
	t.Parallel()
	agent := NewTestAgent(t, t.Name(), nil)
	defer agent.Shutdown()

	id := agent.client.NodeID()
	req := &structs.NodeSpecificRequest{
		NodeID: id,
		QueryOptions: structs.QueryOptions{
			Region: agent.server.Region(),
		},
	}

	time.Sleep(100 * time.Millisecond)

	var resp cstructs.ClientStatsResponse
	if err := agent.RPC("ClientStats.Stats", req, &resp); err != nil {
		t.Fatalf("err: %v", err)
	}
}<|MERGE_RESOLUTION|>--- conflicted
+++ resolved
@@ -60,25 +60,10 @@
 	require.Equal(t, "127.0.0.1", serfAddr)
 
 	serfPort := out.SerfConfig.MemberlistConfig.AdvertisePort
-<<<<<<< HEAD
-	if serfPort != 4000 {
-		t.Fatalf("expected 4000, got: %d", serfPort)
-	}
-	if out.AuthoritativeRegion != "global" {
-		t.Fatalf("bad: %#v", out.AuthoritativeRegion)
-	}
-	if !out.ACLEnabled {
-		t.Fatalf("ACL not enabled")
-	}
-	if out.ACLEnforceNode {
-		t.Fatalf("ACLEnforceNode should be disabled by default")
-	}
-=======
 	require.Equal(t, 4000, serfPort)
 
 	require.Equal(t, "global", out.AuthoritativeRegion)
 	require.True(t, out.ACLEnabled)
->>>>>>> 646df473
 
 	// Assert addresses weren't changed
 	require.Equal(t, "127.0.0.1:4001", conf.AdvertiseAddrs.RPC)
